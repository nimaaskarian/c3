[package]
name = "c3"
<<<<<<< HEAD
version = "7.7.7-DEV"
=======
version = "0.8.0"
>>>>>>> e455d753
edition = "2021"

[dependencies]
scanf = "1.2.1"
sha1 = "0.10.1"
home = "0.5.9"
ratatui = "0.25.0"
crossterm = "0.27.0"
tui-textarea = "0.4.0"
chrono = "0.4.31"
clap = { version = "4.4.18", features = ["derive", "string"] }

[profile.release]
codegen-units = 1
lto = "fat"
panic = "abort"
strip = "debuginfo"<|MERGE_RESOLUTION|>--- conflicted
+++ resolved
@@ -1,10 +1,6 @@
 [package]
 name = "c3"
-<<<<<<< HEAD
-version = "7.7.7-DEV"
-=======
 version = "0.8.0"
->>>>>>> e455d753
 edition = "2021"
 
 [dependencies]
