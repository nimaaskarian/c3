[package]
name = "c3"
<<<<<<< HEAD
version = "0.6.2"
=======
version = "0.7.0"
>>>>>>> aa63048f
edition = "2021"

[dependencies]
scanf = "1.2.1"
sha1 = "0.10.1"
home = "0.5.9"
ratatui = "0.25.0"
crossterm = "0.27.0"
tui-textarea = "0.4.0"
chrono = "0.4.31"
clap = { version = "4.4.18", features = ["derive", "string"] }

[profile.release]
codegen-units = 1
lto = "fat"
panic = "abort"
strip = "debuginfo"<|MERGE_RESOLUTION|>--- conflicted
+++ resolved
@@ -1,10 +1,6 @@
 [package]
 name = "c3"
-<<<<<<< HEAD
-version = "0.6.2"
-=======
 version = "0.7.0"
->>>>>>> aa63048f
 edition = "2021"
 
 [dependencies]
